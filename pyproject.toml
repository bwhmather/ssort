[build-system]
build-backend = "setuptools.build_meta"
requires = [
    "setuptools>=61.2"
]

[project]
authors = [
    {email = "bwhmather@bwhmather.com", name = "Ben Mather"}
]
classifiers = [
    "Development Status :: 5 - Production/Stable",
    "Environment :: Console",
    "Intended Audience :: Developers",
    "License :: OSI Approved :: MIT License",
    "Programming Language :: Python :: 3",
    "Programming Language :: Python :: 3.8",
    "Programming Language :: Python :: 3.9",
    "Programming Language :: Python :: 3.10",
    "Programming Language :: Python",
    "Topic :: Software Development :: Libraries :: Python Modules",
    "Topic :: Software Development :: Quality Assurance"
]
dependencies = [
<<<<<<< HEAD
    "tomli; python_version<'3.11'"
=======
    "pathspec >=0.9.0"
>>>>>>> 5dd41a54
]
description = "The python statement sorter"
dynamic = [
    "version"
]
maintainers = [
    {email = "bwhmather@bwhmather.com", name = "Ben Mather"}
]
name = "ssort"
readme = "README.rst"
requires-python = ">=3.8"

[project.license]
text = "MIT"

[project.scripts]
ssort = "ssort._main:main"

[project.urls]
Homepage = "https://github.com/bwhmather/ssort"

[tool.black]
force-exclude = 'test_data/samples/*'
line_length = 79

[tool.distutils.bdist_wheel]
universal = 1

[tool.isort]
extend_skip = ["test_data/samples"]
line_length = 79
multi_line_output = 3
profile = "black"

[tool.mypy]
exclude = "test_data/samples/*"
<<<<<<< HEAD

[tool.setuptools]
include-package-data = false
license-files = [
    "LICENSE"
]

[tool.setuptools.dynamic.version]
attr = "ssort.__version__"

[tool.setuptools.packages.find]
where = ["src"]

[tool.ssort]
extend_skip = ['test_data']
=======

[[tool.mypy.overrides]]
ignore_missing_imports = true
module = "pathspec"

[tool.setuptools]
include-package-data = false
license-files = [
    "LICENSE"
]

[tool.setuptools.dynamic.version]
attr = "ssort.__version__"

[tool.setuptools.packages.find]
where = ["src"]
>>>>>>> 5dd41a54
<|MERGE_RESOLUTION|>--- conflicted
+++ resolved
@@ -22,11 +22,7 @@
     "Topic :: Software Development :: Quality Assurance"
 ]
 dependencies = [
-<<<<<<< HEAD
-    "tomli; python_version<'3.11'"
-=======
     "pathspec >=0.9.0"
->>>>>>> 5dd41a54
 ]
 description = "The python statement sorter"
 dynamic = [
@@ -63,23 +59,6 @@
 
 [tool.mypy]
 exclude = "test_data/samples/*"
-<<<<<<< HEAD
-
-[tool.setuptools]
-include-package-data = false
-license-files = [
-    "LICENSE"
-]
-
-[tool.setuptools.dynamic.version]
-attr = "ssort.__version__"
-
-[tool.setuptools.packages.find]
-where = ["src"]
-
-[tool.ssort]
-extend_skip = ['test_data']
-=======
 
 [[tool.mypy.overrides]]
 ignore_missing_imports = true
@@ -96,4 +75,6 @@
 
 [tool.setuptools.packages.find]
 where = ["src"]
->>>>>>> 5dd41a54
+
+[tool.ssort]
+extend_skip = ['test_data']